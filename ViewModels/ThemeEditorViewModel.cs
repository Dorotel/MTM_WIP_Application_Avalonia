--- conflicted
+++ resolved
@@ -6337,7 +6337,6 @@
             }
         }
     }
-<<<<<<< HEAD
 
     /// <summary>
     /// WCAG contrast information for Primary Action Color
@@ -6659,6 +6658,4 @@
     public Dictionary<string, string> CustomNames { get; set; } = new();
     public List<string> Tags { get; set; } = new();
     public string Category { get; set; } = string.Empty;
-=======
->>>>>>> 9dd15184
 }