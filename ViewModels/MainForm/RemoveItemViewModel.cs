using System;
using System.Collections.Generic;
using System.Collections.ObjectModel;
using System.ComponentModel;
using System.ComponentModel.DataAnnotations;
using System.Data;
using System.Linq;
using System.Threading.Tasks;
using Microsoft.Extensions.Logging;
using MTM_Shared_Logic.Models;
using MTM_WIP_Application_Avalonia.Services;
using MTM_WIP_Application_Avalonia.ViewModels.Shared;
using MTM_WIP_Application_Avalonia.Models;
using Avalonia.Threading;
using Avalonia.Controls;
using CommunityToolkit.Mvvm.ComponentModel;
using CommunityToolkit.Mvvm.Input;

namespace MTM_WIP_Application_Avalonia.ViewModels;

/// <summary>
/// ViewModel for the inventory removal interface (Control_RemoveTab).
/// Provides comprehensive functionality for removing inventory items from the system,
/// including search capabilities, batch deletion operations, undo functionality, 
/// and transaction history tracking.
/// </summary>
public partial class RemoveItemViewModel : BaseViewModel
{
    private readonly IApplicationStateService _applicationState;
    private readonly IDatabaseService _databaseService;
<<<<<<< HEAD
    private readonly IPrintService? _printService;
    private readonly INavigationService? _navigationService;
=======
    private readonly ISuggestionOverlayService _suggestionOverlayService;
    private readonly ISuccessOverlayService _successOverlayService;
    private readonly IQuickButtonsService _quickButtonsService;
    private readonly IRemoveService _removeService;
>>>>>>> 68d226c8

    #region Observable Collections (InventoryTabView Pattern)
    
    /// <summary>
    /// Available part IDs for filtering (InventoryTabView pattern)
    /// </summary>
    public ObservableCollection<string> PartIds { get; } = new();
    
    /// <summary>
    /// Available operations for filtering (InventoryTabView pattern)
    /// </summary>
    public ObservableCollection<string> Operations { get; } = new();

    #endregion

    #region Legacy Observable Collections (for backward compatibility)
    
    /// <summary>
    /// Available part options for filtering
    /// </summary>
    public ObservableCollection<string> PartOptions { get; } = new();
    
    /// <summary>
    /// Available operation options for refined filtering
    /// </summary>
    public ObservableCollection<string> OperationOptions { get; } = new();
    
    /// <summary>
    /// Current inventory items displayed in the DataGrid
    /// </summary>
    public ObservableCollection<MTM_Shared_Logic.Models.InventoryItem> InventoryItems { get; } = new();
    
    /// <summary>
    /// Currently selected items in the DataGrid for batch operations
    /// </summary>
    public ObservableCollection<MTM_Shared_Logic.Models.InventoryItem> SelectedItems { get; } = new();

    /// <summary>
    /// Currently selected inventory item in the DataGrid
    /// </summary>
    [ObservableProperty]
    private MTM_Shared_Logic.Models.InventoryItem? _selectedItem;

    #endregion

    #region Watermark Properties (InventoryTabView Pattern)

    /// <summary>
    /// Dynamic watermark for Part field - shows error or placeholder
    /// </summary>
    public string PartWatermark => string.IsNullOrWhiteSpace(SelectedPart) ? "Enter part ID to search..." : 
                                  "Enter part ID to search...";

    /// <summary>
    /// Dynamic watermark for Operation field - shows error or placeholder
    /// </summary>
    public string OperationWatermark => "Enter operation (optional)...";

    #endregion

    #region Search Criteria Properties

    /// <summary>
    /// Selected part ID for filtering inventory.
    /// Must be a valid part ID from the available options.
    /// </summary>
    [ObservableProperty]
    [NotifyPropertyChangedFor(nameof(CanDelete))]
    private string? _selectedPart;

    /// <summary>
    /// Selected operation for refined filtering (optional).
    /// Must be a valid operation number if specified.
    /// </summary>
    [ObservableProperty]
    private string? _selectedOperation;

    /// <summary>
    /// Text content for Part AutoCompleteBox.
    /// Synchronized with SelectedPart property.
    /// </summary>
    [ObservableProperty]
    [Required(ErrorMessage = "Part text is required for search operations")]
    [StringLength(50, ErrorMessage = "Part text cannot exceed 50 characters")]
    private string _partText = string.Empty;

    /// <summary>
    /// Text content for Operation AutoCompleteBox.
    /// Synchronized with SelectedOperation property.
    /// </summary>
    [ObservableProperty]
    [StringLength(10, ErrorMessage = "Operation text cannot exceed 10 characters")]
    private string _operationText = string.Empty;

    #endregion

    #region State Properties

    /// <summary>
    /// Indicates if a background operation is in progress.
    /// When true, prevents user interactions that could cause conflicts.
    /// </summary>
    [ObservableProperty]
    [NotifyPropertyChangedFor(nameof(CanDelete), nameof(CanUndo))]
    private bool _isLoading;

    /// <summary>
    /// Indicates if there are inventory items to display
    /// </summary>
    public bool HasInventoryItems => InventoryItems.Count > 0;

    /// <summary>
    /// Indicates if delete operation can be performed (items selected)
    /// </summary>
    public bool CanDelete => SelectedItems.Count > 0 && !IsLoading;

    /// <summary>
    /// Indicates if there are items available for undo operation (delegates to RemoveService)
    /// </summary>
    public bool HasUndoItems => _removeService?.HasUndoItems ?? false;

    /// <summary>
    /// Indicates if undo operation is available
    /// </summary>
    public bool CanUndo => HasUndoItems && !IsLoading;

    #endregion

    #region Undo Functionality



    #endregion

    #region Events

    /// <summary>
    /// Event fired when items are successfully removed
    /// </summary>
    public event EventHandler<ItemsRemovedEventArgs>? ItemsRemoved;

    /// <summary>
    /// Event fired when panel toggle is requested
    /// </summary>
    public event EventHandler? PanelToggleRequested;

    /// <summary>
    /// Event fired when advanced removal is requested
    /// </summary>
    public event EventHandler? AdvancedRemovalRequested;

    /// <summary>
    /// Event fired when the success overlay should be shown
    /// </summary>
    public event EventHandler<MTM_WIP_Application_Avalonia.Models.SuccessEventArgs>? ShowSuccessOverlay;

    #endregion

    #region Constructor

    public RemoveItemViewModel(
        IApplicationStateService applicationState,
        IDatabaseService databaseService,
<<<<<<< HEAD
        ILogger<RemoveItemViewModel> logger,
        IPrintService? printService = null,
        INavigationService? navigationService = null) : base(logger)
    {
        _applicationState = applicationState ?? throw new ArgumentNullException(nameof(applicationState));
        _databaseService = databaseService ?? throw new ArgumentNullException(nameof(databaseService));
        _printService = printService;
        _navigationService = navigationService;
=======
        ISuggestionOverlayService suggestionOverlayService,
        ISuccessOverlayService successOverlayService,
        IQuickButtonsService quickButtonsService,
        IRemoveService removeService,
        ILogger<RemoveItemViewModel> logger) : base(logger)
    {
        _applicationState = applicationState ?? throw new ArgumentNullException(nameof(applicationState));
        _databaseService = databaseService ?? throw new ArgumentNullException(nameof(databaseService));
        _suggestionOverlayService = suggestionOverlayService ?? throw new ArgumentNullException(nameof(suggestionOverlayService));
        _successOverlayService = successOverlayService ?? throw new ArgumentNullException(nameof(successOverlayService));
        _quickButtonsService = quickButtonsService ?? throw new ArgumentNullException(nameof(quickButtonsService));
        _removeService = removeService ?? throw new ArgumentNullException(nameof(removeService));

        Logger.LogInformation("RemoveItemViewModel initialized with dependency injection, overlay services, and RemoveService");
>>>>>>> 68d226c8

        // Subscribe to RemoveService events
        _removeService.ItemsRemoved += OnItemsRemovedFromService;
        _removeService.LoadingStateChanged += OnLoadingStateChangedFromService;

        // Sync InventoryItems with RemoveService collection
        // Note: In a more complex scenario, we could use CollectionChanged events for two-way sync
        
        _ = LoadData(); // Load real data from database
        
        // Setup property change notifications for computed properties
        PropertyChanged += OnPropertyChanged;
    }
    
    /// <summary>
    /// Handles items removed events from the RemoveService
    /// </summary>
    private void OnItemsRemovedFromService(object? sender, ItemsRemovedEventArgs e)
    {
        // Propagate the event to the UI
        ItemsRemoved?.Invoke(this, e);
        
        // Update UI state by notifying property changed
        OnPropertyChanged(nameof(HasUndoItems));
        OnPropertyChanged(nameof(CanUndo));
        
        Logger.LogInformation("Items removed event received from RemoveService: {Count} items", e.RemovedItems.Count);
    }
    
    /// <summary>
    /// Handles loading state changes from the RemoveService
    /// </summary>
    private void OnLoadingStateChangedFromService(object? sender, bool isLoading)
    {
        IsLoading = isLoading;
        Logger.LogDebug("Loading state changed from RemoveService: {IsLoading}", isLoading);
    }
    
    private void OnPropertyChanged(object? sender, PropertyChangedEventArgs e)
    {
        // Update computed properties when dependencies change
        switch (e.PropertyName)
        {
            case nameof(SelectedItems):
            case nameof(IsLoading):
                OnPropertyChanged(nameof(CanDelete));
                break;
            case nameof(HasUndoItems):
                OnPropertyChanged(nameof(CanUndo));
                break;
            case nameof(InventoryItems):
                OnPropertyChanged(nameof(HasInventoryItems));
                break;
            case nameof(SelectedPart):
                PartText = SelectedPart ?? string.Empty;
                OnPropertyChanged(nameof(PartWatermark));
                break;
            case nameof(SelectedOperation):
                OperationText = SelectedOperation ?? string.Empty;
                OnPropertyChanged(nameof(OperationWatermark));
                break;
            case nameof(PartText):
                if (!string.IsNullOrEmpty(PartText) && (PartOptions.Contains(PartText) || PartIds.Contains(PartText)))
                    SelectedPart = PartText;
                break;
            case nameof(OperationText):
                if (!string.IsNullOrEmpty(OperationText) && (OperationOptions.Contains(OperationText) || Operations.Contains(OperationText)))
                    SelectedOperation = OperationText;
                break;
        }
    }

    #endregion

    #region Command Implementations

    /// <summary>
    /// Opens advanced removal features
    /// </summary>
    [RelayCommand]
    private void AdvancedRemoval()
    {
        AdvancedRemovalRequested?.Invoke(this, EventArgs.Empty);
    }

    /// <summary>
    /// Toggles quick actions panel
    /// </summary>
    [RelayCommand]
    private void TogglePanel()
    {
        PanelToggleRequested?.Invoke(this, EventArgs.Empty);
    }

    /// <summary>
    /// Executes inventory search based on selected criteria using RemoveService
    /// </summary>
    [RelayCommand]
    private async Task Search()
    {
        try
        {
            Logger.LogInformation("Executing search via RemoveService for Part: {PartId}, Operation: {Operation}", 
                SelectedPart, SelectedOperation);

            // Delegate search to RemoveService
            var result = await _removeService.SearchInventoryAsync(
                SelectedPart, 
                SelectedOperation, 
                location: null, 
                user: null
            ).ConfigureAwait(false);
            
            if (result.IsSuccess)
            {
                // RemoveService handles UI thread updates internally
                Logger.LogInformation("Search completed successfully: {Count} items found", result.Value?.Count ?? 0);
            }
            else
            {
                Logger.LogError("Search failed: {Message}", result.Message);
                throw new InvalidOperationException($"Search failed: {result.Message}");
            }
        }
        catch (Exception ex)
        {
            Logger.LogError(ex, "Failed to execute search operation");
            throw new ApplicationException("Search operation failed", ex);
        }
    }

    /// <summary>
    /// Resets search criteria and refreshes all data using RemoveService
    /// </summary>
    [RelayCommand]
    private async Task Reset()
    {
        try
        {
            Logger.LogInformation("Resetting search criteria and refreshing data via RemoveService");

            // Clear search criteria
            SelectedPart = null;
            SelectedOperation = null;
            PartText = string.Empty;
            OperationText = string.Empty;
            
            // Use RemoveService to refresh inventory data
            var result = await _removeService.RefreshInventoryAsync().ConfigureAwait(false);
            
            if (result.IsSuccess)
            {
                Logger.LogInformation("Reset completed successfully: {Message}", result.Message);
            }
            else
            {
                Logger.LogError("Reset failed: {Message}", result.Message);
                throw new InvalidOperationException($"Reset failed: {result.Message}");
            }

            // Reload master data
            await LoadData().ConfigureAwait(false);

            Logger.LogInformation("Search criteria reset and data refreshed successfully");
        }
        catch (Exception ex)
        {
            Logger.LogError(ex, "Failed to reset search criteria and refresh data");
            throw new ApplicationException("Failed to reset inventory data", ex);
        }
    }

    /// <summary>
    /// Batch deletes selected items using RemoveService with comprehensive transaction logging
    /// </summary>
    [RelayCommand(CanExecute = nameof(CanDelete))]
    private async Task Delete()
    {
        if (SelectedItems.Count == 0)
        {
            Logger.LogWarning("Delete operation attempted with no items selected");
            throw new InvalidOperationException("No items selected for deletion");
        }

        try
        {
            Logger.LogInformation("Initiating batch delete operation via RemoveService for {Count} items", SelectedItems.Count);

            // Delegate to RemoveService for business logic
            var result = await _removeService.RemoveInventoryItemsAsync(
                SelectedItems.ToList(), 
                _applicationState.CurrentUser, 
                "Removed via RemoveTabView batch operation"
            ).ConfigureAwait(false);

            if (result.IsSuccess)
            {
                var removalResult = result.Value!;
                
                // Clear selection since items were deleted
                await Dispatcher.UIThread.InvokeAsync(() =>
                {
                    SelectedItems.Clear();
                    SelectedItem = null;
                });

                // Show success overlay for successful operations
                if (removalResult.HasSuccesses)
                {
                    var successMessage = removalResult.SuccessCount == 1
                        ? "Successfully removed inventory item"
                        : $"Successfully removed {removalResult.SuccessCount} inventory items";

                    var detailsText = removalResult.SuccessCount == 1
                        ? $"Part ID: {removalResult.SuccessfulRemovals[0].PartID}\nOperation: {removalResult.SuccessfulRemovals[0].Operation}\nLocation: {removalResult.SuccessfulRemovals[0].Location}\nQuantity: {removalResult.SuccessfulRemovals[0].Quantity}"
                        : $"Batch operation completed\nItems removed: {removalResult.SuccessCount}\nTotal quantity removed: {removalResult.SuccessfulRemovals.Sum(x => x.Quantity)}";

                    // Fire SuccessOverlay event for View to handle
                    var successArgs = new MTM_WIP_Application_Avalonia.Models.SuccessEventArgs
                    {
                        Message = successMessage,
                        Details = detailsText,
                        IconKind = "CheckCircle",
                        Duration = 4000, // 4 seconds for removal confirmation
                        SuccessTime = DateTime.Now
                    };

                    ShowSuccessOverlay?.Invoke(this, successArgs);

                    // Also use SuccessOverlay service directly
                    try
                    {
                        if (_successOverlayService != null)
                        {
                            _ = _successOverlayService.ShowSuccessOverlayInMainViewAsync(
                                null, // Auto-resolve MainView
                                successMessage,
                                detailsText,
                                "CheckCircle",
                                4000 // 4 seconds total
                            );
                            Logger.LogInformation("Success overlay started for inventory removal operation");
                        }
                    }
                    catch (Exception overlayEx)
                    {
                        Logger.LogWarning(overlayEx, "Failed to show success overlay via service");
                    }
                }

                // Report any failures
                if (removalResult.HasFailures)
                {
                    var failureMessage = $"Failed to remove {removalResult.FailureCount} items:\n" + 
                        string.Join("\n", removalResult.Failures.Select(f => $"• {f.Item.PartID}: {f.Error}"));
                    Logger.LogWarning("Batch deletion had failures: {FailureMessage}", failureMessage);
                }

                Logger.LogInformation("Delete operation completed successfully via RemoveService: {SuccessCount} successful, {FailureCount} failed", 
                    removalResult.SuccessCount, removalResult.FailureCount);
            }
            else
            {
                Logger.LogError("Delete operation failed: {Message}", result.Message);
                throw new InvalidOperationException($"Delete operation failed: {result.Message}");
            }
        }
        catch (Exception ex)
        {
            Logger.LogError(ex, "Unexpected error during batch inventory deletion");
            throw new ApplicationException($"Failed to delete inventory items: {ex.Message}", ex);
        }
    }

    /// <summary>
    /// Restores last deleted items using RemoveService undo functionality
    /// </summary>
    [RelayCommand(CanExecute = nameof(CanUndo))]
    private async Task Undo()
    {
        try
        {
            Logger.LogInformation("Initiating undo operation via RemoveService");

            // Delegate to RemoveService for undo functionality
            var result = await _removeService.UndoLastRemovalAsync(_applicationState.CurrentUser).ConfigureAwait(false);

            if (result.IsSuccess)
            {
                var restoreResult = result.Value!;
                
                Logger.LogInformation("Undo operation completed successfully via RemoveService: {SuccessCount} restored, {FailureCount} failed", 
                    restoreResult.SuccessCount, restoreResult.FailureCount);

                // Update UI state - RemoveService handles collection updates, notify property changes
                OnPropertyChanged(nameof(HasUndoItems));
                OnPropertyChanged(nameof(CanUndo));

                // Report any failures
                if (restoreResult.HasFailures)
                {
                    var failureMessage = $"Failed to restore {restoreResult.FailureCount} items:\n" + 
                        string.Join("\n", restoreResult.Failures.Select(f => $"• {f.Item.PartID}: {f.Error}"));
                    Logger.LogWarning("Undo operation had failures: {FailureMessage}", failureMessage);
                }
            }
            else
            {
                Logger.LogError("Undo operation failed: {Message}", result.Message);
                throw new InvalidOperationException($"Undo operation failed: {result.Message}");
            }
        }
        catch (Exception ex)
        {
            Logger.LogError(ex, "Unexpected error during undo operation");
            throw new ApplicationException($"Failed to undo removal: {ex.Message}", ex);
        }
    }

    /// <summary>
    /// Prints current inventory view with formatted output using Print Service
    /// </summary>
    [RelayCommand(CanExecute = nameof(HasInventoryItems))]
    private async Task Print()
    {
        try
        {
<<<<<<< HEAD
            if (_printService == null || _navigationService == null)
            {
                Logger.LogWarning("Print service or navigation service not available");
                return;
            }

            IsLoading = true;
            Logger.LogInformation("Initiating print operation for {Count} inventory items", InventoryItems.Count);

            // Convert inventory items to DataTable for printing
            var dataTable = ConvertInventoryToDataTable(InventoryItems);

            // Get or create PrintViewModel
            var printViewModel = Program.GetOptionalService<PrintViewModel>();
            if (printViewModel == null)
            {
                Logger.LogError("PrintViewModel not available from DI container");
                return;
            }

            // Configure print data
            printViewModel.PrintData = dataTable;
            printViewModel.DataSourceType = MTM_WIP_Application_Avalonia.Models.PrintDataSourceType.Remove;
            printViewModel.DocumentTitle = "Inventory Removal Report";
            printViewModel.OriginalViewContext = this; // Store current context for navigation back

            // Create and navigate to PrintView
            var printView = new Views.PrintView
            {
                DataContext = printViewModel
            };

            // Initialize print view with data
            await printViewModel.InitializeAsync();

            // Navigate to print view using NavigationService
            _navigationService.NavigateTo(printView);

            Logger.LogInformation("Navigated to print view with {Count} inventory items", InventoryItems.Count);
        }
        catch (Exception ex)
        {
            Logger.LogError(ex, "Error initiating print operation");
            await Services.ErrorHandling.HandleErrorAsync(ex, "Failed to open print interface", Environment.UserName);
=======
            Logger.LogInformation("Print functionality not yet implemented");
            
            // TODO: Implement print functionality using Core_DgvPrinter equivalent
            await Task.Delay(1000); // Placeholder
            
            Logger.LogInformation("Print operation completed (placeholder)");
>>>>>>> 68d226c8
        }
        catch (Exception ex)
        {
            Logger.LogError(ex, "Failed to print inventory");
            throw new ApplicationException("Print operation failed", ex);
        }
    }

    #endregion

    #region Data Loading

    /// <summary>
    /// Loads ComboBox data from database using stored procedures with RemoveService integration
    /// </summary>
    [RelayCommand]
    private async Task LoadData()
    {
        try
        {
            using var scope = Logger.BeginScope("DataLoading");
            Logger.LogInformation("Loading ComboBox data from database");

            // Load Parts using md_part_ids_Get_All stored procedure
            Logger.LogDebug("Calling md_part_ids_Get_All stored procedure");
            var partResult = await Helper_Database_StoredProcedure.ExecuteDataTableWithStatus(
                _databaseService.GetConnectionString(),
                "md_part_ids_Get_All",
                new Dictionary<string, object>()
            ).ConfigureAwait(false);

            Logger.LogDebug("md_part_ids_Get_All result: IsSuccess={IsSuccess}, RowCount={RowCount}", 
                partResult.IsSuccess, partResult.Data?.Rows.Count ?? 0);

            if (partResult.IsSuccess)
            {
                // Update collection on UI thread
                Dispatcher.UIThread.Post(() =>
                {
                    PartOptions.Clear();
                    PartIds.Clear(); // InventoryTabView pattern
                    foreach (System.Data.DataRow row in (partResult.Data?.Rows ?? new System.Data.DataTable().Rows))
                    {
                        var partId = row["PartID"]?.ToString();
                        if (!string.IsNullOrEmpty(partId))
                        {
                            PartOptions.Add(partId);
                            PartIds.Add(partId); // InventoryTabView pattern
                        }
                    }
                });
                Logger.LogInformation("Loaded {Count} parts", PartOptions.Count);
            }
            else
            {
                Logger.LogError("Failed to load parts from md_part_ids_Get_All: {Message}", partResult.Message);
                Logger.LogInformation("Loading sample part data as fallback");
                await LoadSampleDataAsync().ConfigureAwait(false);
            }
            
            // Load Operations using md_operation_numbers_Get_All stored procedure
            Logger.LogDebug("Calling md_operation_numbers_Get_All stored procedure");
            var operationResult = await Helper_Database_StoredProcedure.ExecuteDataTableWithStatus(
                _databaseService.GetConnectionString(),
                "md_operation_numbers_Get_All",
                new Dictionary<string, object>()
            ).ConfigureAwait(false);

            Logger.LogDebug("md_operation_numbers_Get_All result: IsSuccess={IsSuccess}, RowCount={RowCount}", 
                operationResult.IsSuccess, operationResult.Data?.Rows.Count ?? 0);

            if (operationResult.IsSuccess)
            {
                // Update collection on UI thread
                Dispatcher.UIThread.Post(() =>
                {
                    OperationOptions.Clear();
                    Operations.Clear(); // InventoryTabView pattern
                    foreach (System.Data.DataRow row in (operationResult.Data?.Rows ?? new System.Data.DataTable().Rows))
                    {
                        var operation = row["Operation"]?.ToString();
                        if (!string.IsNullOrEmpty(operation))
                        {
                            OperationOptions.Add(operation);
                            Operations.Add(operation); // InventoryTabView pattern
                        }
                    }
                });
                Logger.LogInformation("Loaded {Count} operations", OperationOptions.Count);
            }
            else
            {
                Logger.LogError("Failed to load operations from md_operation_numbers_Get_All: {Message}", operationResult.Message);
                Logger.LogInformation("Loading sample operation data as fallback");
                await LoadSampleDataAsync().ConfigureAwait(false);
            }

            Logger.LogInformation("ComboBox data loaded successfully - Parts: {PartCount}, Operations: {OperationCount}", 
                PartOptions.Count, OperationOptions.Count);
        }
        catch (Exception ex)
        {
            Logger.LogError(ex, "Failed to load ComboBox data from database");
            throw new ApplicationException("Failed to initialize application data", ex);
        }
    }

    /// <summary>
    /// Loads sample data for demonstration purposes
    /// </summary>
    private Task LoadSampleDataAsync()
    {
        Dispatcher.UIThread.Post(() =>
        {
            // Clear existing data
            PartOptions.Clear();
            PartIds.Clear(); // InventoryTabView pattern
            OperationOptions.Clear();
            Operations.Clear(); // InventoryTabView pattern

            // Sample parts
            var sampleParts = new[] { "PART001", "PART002", "PART003", "PART004", "PART005" };
            foreach (var part in sampleParts)
            {
                PartOptions.Add(part);
                PartIds.Add(part); // InventoryTabView pattern
            }

            // Sample operations (MTM uses string numbers)
            var sampleOperations = new[] { "90", "100", "110", "120", "130" };
            foreach (var operation in sampleOperations)
            {
                OperationOptions.Add(operation);
                Operations.Add(operation); // InventoryTabView pattern
            }
        });
        return Task.CompletedTask;
    }

    /// <summary>
    /// Loads sample inventory data for demonstration
    /// </summary>
    private Task LoadSampleInventoryDataAsync()
    {
        Dispatcher.UIThread.Post(() =>
        {
            var sampleItems = new[]
            {
                new MTM_Shared_Logic.Models.InventoryItem
                {
                    ID = 1,
                    PartID = "PART001",
                    Operation = "100",
                    Location = "WC01",
                    Quantity = 25,
                    Notes = "Ready for next operation",
                    User = "TestUser",
                    LastUpdated = DateTime.Now.AddHours(-2)
                },
                new MTM_Shared_Logic.Models.InventoryItem
                {
                    ID = 2,
                    PartID = "PART001", 
                    Operation = "110",
                    Location = "WC02",
                    Quantity = 15,
                    Notes = "Quality check required",
                    User = "TestUser",
                    LastUpdated = DateTime.Now.AddHours(-1)
                },
                new MTM_Shared_Logic.Models.InventoryItem
                {
                    ID = 3,
                    PartID = "PART002",
                    Operation = "90",
                    Location = "WC01",
                    Quantity = 40,
                    Notes = "Incoming from supplier",
                    User = "TestUser",
                    LastUpdated = DateTime.Now.AddMinutes(-30)
                }
            };

            // Filter sample data based on search criteria
            var filteredItems = sampleItems.AsEnumerable();

            if (!string.IsNullOrWhiteSpace(SelectedPart))
            {
                filteredItems = filteredItems.Where(item => 
                    item.PartID.Equals(SelectedPart, StringComparison.OrdinalIgnoreCase));
            }

            if (!string.IsNullOrWhiteSpace(SelectedOperation))
            {
                filteredItems = filteredItems.Where(item => 
                    item.Operation?.Equals(SelectedOperation, StringComparison.OrdinalIgnoreCase) == true);
            }

            foreach (var item in filteredItems)
            {
                InventoryItems.Add(item);
            }
        });
        return Task.CompletedTask;
    }

    #endregion

    #region Error Handling

    /// <summary>
    /// Handles exceptions from command operations
    /// </summary>
    /// <summary>
    /// Handles exceptions with user-friendly error presentation
    /// </summary>
    private void HandleException(Exception ex)
    {
        Logger.LogError(ex, "Error in RemoveItemViewModel operation");
        
        // Present user-friendly error message via centralized error service
        _ = Services.ErrorHandling.HandleErrorAsync(ex, "Remove Operation", _applicationState.CurrentUser);
        
        // Update UI state to reflect error
        // Note: StatusMessage property may need to be added to this ViewModel for UI feedback
        Logger.LogInformation("User-friendly error message: {Message}", GetUserFriendlyErrorMessage(ex));
    }
    
    /// <summary>
    /// Gets a user-friendly error message based on the exception type
    /// </summary>
    private string GetUserFriendlyErrorMessage(Exception ex) => ex switch
    {
        InvalidOperationException => "The removal operation could not be completed. Please verify the item details and try again.",
        TimeoutException => "The removal operation timed out. Please check your connection and try again.",
        UnauthorizedAccessException => "You do not have permission to perform this removal operation.",
        ArgumentException => "Invalid removal details provided. Please check your input and try again.",
        _ => "An unexpected error occurred during the removal operation. Please contact support if this continues."
    };

    #endregion

    #region Public Methods

    /// <summary>
    /// Programmatically triggers a search operation
    /// </summary>
    public async Task TriggerSearchAsync()
    {
        if (SearchCommand.CanExecute(null))
        {
            await SearchCommand.ExecuteAsync(null);
        }
    }

    /// <summary>
    /// Selects all visible inventory items
    /// </summary>
    public void SelectAllItems()
    {
        SelectedItems.Clear();
        foreach (var item in InventoryItems)
        {
            SelectedItems.Add(item);
        }
    }

    /// <summary>
    /// Clears all selected items
    /// </summary>
    public void ClearSelection()
    {
        SelectedItem = null;
        SelectedItems.Clear();
    }

    /// <summary>
    /// Converts inventory items to DataTable for print service
    /// </summary>
    private DataTable ConvertInventoryToDataTable(ObservableCollection<InventoryItem> inventoryItems)
    {
        var dataTable = new DataTable();
        
        // Define columns based on InventoryItem properties
        dataTable.Columns.Add("PartId", typeof(string));
        dataTable.Columns.Add("Operation", typeof(string));
        dataTable.Columns.Add("Location", typeof(string));
        dataTable.Columns.Add("Quantity", typeof(int));
        dataTable.Columns.Add("Notes", typeof(string));
        dataTable.Columns.Add("LastUpdated", typeof(DateTime));
        dataTable.Columns.Add("LastUpdatedBy", typeof(string));
        
        // Add rows
        foreach (var item in inventoryItems)
        {
            var row = dataTable.NewRow();
            row["PartId"] = item.PartID ?? string.Empty;
            row["Operation"] = item.Operation ?? string.Empty;
            row["Location"] = item.Location ?? string.Empty;
            row["Quantity"] = item.Quantity;
            row["Notes"] = item.Notes ?? string.Empty;
            row["LastUpdated"] = item.LastUpdated;
            row["LastUpdatedBy"] = item.User ?? string.Empty;
            dataTable.Rows.Add(row);
        }
        
        Logger.LogDebug("Converted {ItemCount} inventory items to DataTable with {ColumnCount} columns", 
            inventoryItems.Count, dataTable.Columns.Count);
            
        return dataTable;
    }

    #endregion

    #region SuggestionOverlay Integration Methods

    /// <summary>
    /// Shows part ID suggestions using the RemoveService and SuggestionOverlay service
    /// </summary>
    /// <param name="targetControl">The control to position the overlay relative to</param>
    /// <param name="userInput">The current user input to filter suggestions</param>
    /// <returns>The selected suggestion or null if cancelled</returns>
    public async Task<string?> ShowPartSuggestionsAsync(Control targetControl, string userInput)
    {
        try
        {
            Logger.LogDebug("Showing part suggestions for input: {Input}", userInput);
            
            // Get suggestions from RemoveService
            var suggestions = await _removeService.GetPartSuggestionsAsync(userInput).ConfigureAwait(false);
            
            if (suggestions.Any())
            {
                Logger.LogDebug("RemoveService provided {Count} part suggestions", suggestions.Count);
                return await _suggestionOverlayService.ShowSuggestionsAsync(targetControl, suggestions, userInput);
            }
            else
            {
                // Fall back to local collections if RemoveService doesn't have suggestions
                Logger.LogDebug("Falling back to local PartOptions collection ({Count} items)", PartOptions.Count);
                return await _suggestionOverlayService.ShowSuggestionsAsync(targetControl, PartOptions, userInput);
            }
        }
        catch (Exception ex)
        {
            Logger.LogError(ex, "Failed to show part suggestions");
            return null;
        }
    }

    /// <summary>
    /// Shows operation suggestions using the SuggestionOverlay service
    /// <summary>
    /// Shows operation suggestions using the RemoveService and SuggestionOverlay service
    /// </summary>
    /// <param name="targetControl">The control to position the overlay relative to</param>
    /// <param name="userInput">The current user input to filter suggestions</param>
    /// <returns>The selected suggestion or null if cancelled</returns>
    public async Task<string?> ShowOperationSuggestionsAsync(Control targetControl, string userInput)
    {
        try
        {
            Logger.LogDebug("Showing operation suggestions for input: {Input}", userInput);
            
            // Get suggestions from RemoveService
            var suggestions = await _removeService.GetOperationSuggestionsAsync(userInput).ConfigureAwait(false);
            
            if (suggestions.Any())
            {
                Logger.LogDebug("RemoveService provided {Count} operation suggestions", suggestions.Count);
                return await _suggestionOverlayService.ShowSuggestionsAsync(targetControl, suggestions, userInput);
            }
            else
            {
                // Fall back to local collections if RemoveService doesn't have suggestions
                Logger.LogDebug("Falling back to local OperationOptions collection ({Count} items)", OperationOptions.Count);
                return await _suggestionOverlayService.ShowSuggestionsAsync(targetControl, OperationOptions, userInput);
            }
        }
        catch (Exception ex)
        {
            Logger.LogError(ex, "Failed to show operation suggestions");
            return null;
        }
    }

    /// <summary>
    /// Handles QuickButton integration for field population
    /// </summary>
    /// <param name="partId">Part ID from QuickButton</param>
    /// <param name="operation">Operation from QuickButton</param>
    /// <param name="location">Location from QuickButton (ignored)</param>
    public void PopulateFromQuickButton(string? partId, string? operation, string? location)
    {
        try
        {
            Logger.LogInformation("Populating fields from QuickButton: Part={PartId}, Operation={Operation}", 
                partId, operation);

            if (!string.IsNullOrWhiteSpace(partId))
            {
                SelectedPart = partId; // InventoryTabView pattern
            }

            if (!string.IsNullOrWhiteSpace(operation))
            {
                SelectedOperation = operation; // InventoryTabView pattern
            }

            // Auto-execute search after populating fields
            _ = Search();
        }
        catch (Exception ex)
        {
            Logger.LogError(ex, "Failed to populate fields from QuickButton");
        }
    }

    #endregion
}<|MERGE_RESOLUTION|>--- conflicted
+++ resolved
@@ -28,15 +28,15 @@
 {
     private readonly IApplicationStateService _applicationState;
     private readonly IDatabaseService _databaseService;
-<<<<<<< HEAD
+
     private readonly IPrintService? _printService;
     private readonly INavigationService? _navigationService;
-=======
+
     private readonly ISuggestionOverlayService _suggestionOverlayService;
     private readonly ISuccessOverlayService _successOverlayService;
     private readonly IQuickButtonsService _quickButtonsService;
     private readonly IRemoveService _removeService;
->>>>>>> 68d226c8
+
 
     #region Observable Collections (InventoryTabView Pattern)
     
@@ -200,7 +200,6 @@
     public RemoveItemViewModel(
         IApplicationStateService applicationState,
         IDatabaseService databaseService,
-<<<<<<< HEAD
         ILogger<RemoveItemViewModel> logger,
         IPrintService? printService = null,
         INavigationService? navigationService = null) : base(logger)
@@ -209,7 +208,7 @@
         _databaseService = databaseService ?? throw new ArgumentNullException(nameof(databaseService));
         _printService = printService;
         _navigationService = navigationService;
-=======
+
         ISuggestionOverlayService suggestionOverlayService,
         ISuccessOverlayService successOverlayService,
         IQuickButtonsService quickButtonsService,
@@ -224,7 +223,7 @@
         _removeService = removeService ?? throw new ArgumentNullException(nameof(removeService));
 
         Logger.LogInformation("RemoveItemViewModel initialized with dependency injection, overlay services, and RemoveService");
->>>>>>> 68d226c8
+
 
         // Subscribe to RemoveService events
         _removeService.ItemsRemoved += OnItemsRemovedFromService;
@@ -552,7 +551,6 @@
     {
         try
         {
-<<<<<<< HEAD
             if (_printService == null || _navigationService == null)
             {
                 Logger.LogWarning("Print service or navigation service not available");
@@ -597,14 +595,6 @@
         {
             Logger.LogError(ex, "Error initiating print operation");
             await Services.ErrorHandling.HandleErrorAsync(ex, "Failed to open print interface", Environment.UserName);
-=======
-            Logger.LogInformation("Print functionality not yet implemented");
-            
-            // TODO: Implement print functionality using Core_DgvPrinter equivalent
-            await Task.Delay(1000); // Placeholder
-            
-            Logger.LogInformation("Print operation completed (placeholder)");
->>>>>>> 68d226c8
         }
         catch (Exception ex)
         {
