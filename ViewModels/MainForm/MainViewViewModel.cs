using System;
using System.Collections.Generic;
using System.ComponentModel;
using System.Threading.Tasks;
using System.Windows.Input;
using Avalonia.Controls;
using Microsoft.Extensions.Logging;
using Microsoft.Extensions.DependencyInjection;
using CommunityToolkit.Mvvm.ComponentModel;
using CommunityToolkit.Mvvm.Input;
using MTM_WIP_Application_Avalonia.Services;
using MTM_WIP_Application_Avalonia.ViewModels.MainForm;
using MTM_WIP_Application_Avalonia.ViewModels.Shared;
using MTM_WIP_Application_Avalonia.Models;

namespace MTM_WIP_Application_Avalonia.ViewModels;

/// <summary>
/// MainViewViewModel manages the main application view including tab navigation,
/// child ViewModels, and status display. Uses MVVM Community Toolkit for property
/// and command management with comprehensive dependency injection.
/// </summary>
public partial class MainViewViewModel : BaseViewModel
{
    private readonly INavigationService _navigationService;
    private readonly IApplicationStateService _applicationState;
    private readonly IServiceProvider _serviceProvider;
    private readonly IDatabaseService _databaseService;
    private readonly System.Timers.Timer _connectionCheckTimer;

    /// <summary>
    /// Gets or sets the currently selected tab index (0-based)
    /// </summary>
    [ObservableProperty]
    private int _selectedTabIndex;

    /// <summary>
    /// Gets or sets the content for the inventory tab (normal or advanced view)
    /// </summary>
    [ObservableProperty]
    private object? _inventoryContent;

    /// <summary>
    /// Gets or sets the content for the remove tab (normal or advanced view)
    /// </summary>
    [ObservableProperty]
    private object? _removeContent;

    /// <summary>
    /// Gets or sets the content for the transfer tab
    /// </summary>
    [ObservableProperty]
    private object? _transferContent;

    /// <summary>
    /// Gets or sets the content for the test controls tab
    /// </summary>
    [ObservableProperty]
    private object? _testControlsContent;

    /// <summary>
    /// Gets or sets whether the Quick Actions panel is visible
    /// </summary>
    [ObservableProperty]
    private bool _isAdvancedPanelVisible = true;

    /// <summary>
    /// Gets or sets whether the Quick Actions panel is expanded
    /// </summary>
    [ObservableProperty]
    private bool _isQuickActionsPanelExpanded = true;

    /// <summary>
    /// Gets or sets whether the inventory tab is in advanced mode
    /// </summary>
    [ObservableProperty]
    private bool _isAdvancedInventoryMode;

    /// <summary>
    /// Gets or sets whether the remove tab is in advanced mode
    /// </summary>
    [ObservableProperty]
    private bool _isAdvancedRemoveMode;

    /// <summary>
    /// Gets or sets the database connection status text
    /// </summary>
    [ObservableProperty]
    private string _connectionStatus = "Disconnected";

    /// <summary>
    /// Gets or sets the connection strength percentage (0-100)
    /// </summary>
    [ObservableProperty]
    private int _connectionStrength = 0;

    /// <summary>
    /// Gets or sets the signal bar width based on connection quality
    /// </summary>
    [ObservableProperty]
    private double _connectionSignalBarWidth = 60;

    /// <summary>
    /// Gets or sets the connection status brush for styling
    /// </summary>
    [ObservableProperty]
    private string _connectionStatusBrush = "MTM_Shared_Logic.ErrorBrush";

    /// <summary>
    /// Gets or sets the progress value percentage (0-100)
    /// </summary>
    [ObservableProperty]
    private int _progressValue = 0;

    /// <summary>
    /// Gets or sets the status text displayed in the status bar
    /// </summary>
    [ObservableProperty]
    private string _statusText = "Ready";

    /// <summary>
    /// Gets or sets whether the development menu is visible based on build configuration
    /// </summary>
    [ObservableProperty]
#if DEBUG
    private bool _showDevelopmentMenu = true;
#else
    private bool _showDevelopmentMenu = false;
#endif

    /// <summary>
    /// Gets the toggle text for the advanced panel button
    /// </summary>
    public string AdvancedPanelToggleText => IsAdvancedPanelVisible ? "Hide" : "Show";

    // Child ViewModels
    public QuickButtonsViewModel QuickButtonsViewModel { get; }
    public InventoryTabViewModel InventoryTabViewModel { get; }
    public AdvancedInventoryViewModel AdvancedInventoryViewModel { get; }
    public RemoveItemViewModel RemoveItemViewModel { get; }
    public AdvancedRemoveViewModel AdvancedRemoveViewModel { get; }
    public TransferItemViewModel TransferItemViewModel { get; }

    #region Events
    /// <summary>
    /// Event fired when LostFocus should be triggered on specific TextBoxes
    /// </summary>
    public event EventHandler<TriggerLostFocusEventArgs>? TriggerLostFocusRequested;
    #endregion

    /// <summary>
    /// Handles tab selection changes and triggers mode resets
    /// </summary>
    partial void OnSelectedTabIndexChanged(int value)
    {
        OnTabSelectionChanged(value);
        HandleTabModeResets(value);
    }

    /// <summary>
    /// Handles advanced panel visibility changes and updates toggle text
    /// </summary>
    partial void OnIsAdvancedPanelVisibleChanged(bool value)
    {
        OnPropertyChanged(nameof(AdvancedPanelToggleText));
    }

    public MainViewViewModel(
        INavigationService navigationService,
        IApplicationStateService applicationState,
        IDatabaseService databaseService,
        InventoryTabViewModel inventoryTabViewModel,
        RemoveItemViewModel removeItemViewModel,
        TransferItemViewModel transferItemViewModel,
        AdvancedInventoryViewModel advancedInventoryViewModel,
        AdvancedRemoveViewModel advancedRemoveViewModel,
        QuickButtonsViewModel quickButtonsViewModel,
        IServiceProvider serviceProvider,
    // SuggestionOverlayViewModel removed for overlay ViewModel reset
        ILogger<MainViewViewModel> logger) : base(logger)
    {
        _navigationService = navigationService ?? throw new ArgumentNullException(nameof(navigationService));
        _applicationState = applicationState ?? throw new ArgumentNullException(nameof(applicationState));
        _databaseService = databaseService ?? throw new ArgumentNullException(nameof(databaseService));
        _serviceProvider = serviceProvider ?? throw new ArgumentNullException(nameof(serviceProvider));

        Logger.LogInformation("MainViewViewModel initialized with dependency injection");

        // Initialize connection status monitoring
        _connectionCheckTimer = new System.Timers.Timer(5000); // Check every 5 seconds
        _connectionCheckTimer.Elapsed += OnConnectionCheckTimerElapsed;
        _connectionCheckTimer.AutoReset = true;
        _connectionCheckTimer.Enabled = true;
        
        // Perform initial connection check
        _ = Task.Run(async () => await CheckConnectionStatusAsync());

        // Bind progress properties to ApplicationStateService for centralized progress system
        _applicationState.PropertyChanged += OnApplicationStateChanged;

        // Inject child ViewModels instead of creating them
        QuickButtonsViewModel = quickButtonsViewModel ?? throw new ArgumentNullException(nameof(quickButtonsViewModel));
        InventoryTabViewModel = inventoryTabViewModel ?? throw new ArgumentNullException(nameof(inventoryTabViewModel));
        RemoveItemViewModel = removeItemViewModel ?? throw new ArgumentNullException(nameof(removeItemViewModel));
        TransferItemViewModel = transferItemViewModel ?? throw new ArgumentNullException(nameof(transferItemViewModel));
        AdvancedInventoryViewModel = advancedInventoryViewModel ?? throw new ArgumentNullException(nameof(advancedInventoryViewModel));
        AdvancedRemoveViewModel = advancedRemoveViewModel ?? throw new ArgumentNullException(nameof(advancedRemoveViewModel));
    // SuggestionOverlayViewModel removed for overlay ViewModel reset

        // Wire up Advanced Inventory events
        AdvancedInventoryViewModel.BackToNormalRequested += (sender, e) => SwitchToNormalInventory();

        // Wire up Advanced Remove events
        AdvancedRemoveViewModel.BackToNormalRequested += (sender, e) => SwitchToNormalRemove();

        // Set up initial tab content (normal mode)
        UpdateInventoryContent();
        UpdateRemoveContent();

        TransferContent = new Views.TransferTabView
        {
            DataContext = TransferItemViewModel
        };



        // Wire up events for inter-component communication
        InventoryTabViewModel.SaveCompleted += OnInventoryItemSaved;
<<<<<<< HEAD
        InventoryTabViewModel.AdvancedEntryRequested += (sender, e) => OnAdvancedEntryRequested();
        InventoryTabViewModel.PanelToggleRequested += OnPanelToggleRequested;
=======
        // InventoryTabViewModel.PanelToggleRequested += OnPanelToggleRequested;
        InventoryTabViewModel.AdvancedEntryRequested += (sender, e) => OnAdvancedEntryRequested();
        InventoryTabViewModel.TriggerValidationLostFocus += OnInventoryValidationLostFocusRequested;
>>>>>>> 83855052
        QuickButtonsViewModel.QuickActionExecuted += OnQuickActionExecuted;
        
        // Wire up RemoveTab events
        RemoveItemViewModel.ItemsRemoved += OnItemsRemoved;
        RemoveItemViewModel.PanelToggleRequested += OnPanelToggleRequested;
        RemoveItemViewModel.AdvancedRemovalRequested += OnAdvancedRemovalRequested;

        // Wire up TransferTab events
        TransferItemViewModel.ItemsTransferred += OnItemsTransferred;
        TransferItemViewModel.PanelToggleRequested += OnPanelToggleRequested;

        // UI-only initialization; child contents are provided elsewhere via composition
        SelectedTabIndex = 0;
    }

    #region RelayCommand Methods

    /// <summary>
    /// Opens the settings view using the navigation service
    /// </summary>
    [RelayCommand]
    private async Task OpenSettingsAsync()
    {
        try
        {
            // Get SettingsViewModel from DI container
            var settingsViewModel = Program.GetService<SettingsViewModel>();
            
            // Create SettingsView with the ViewModel
            var settingsView = new Views.SettingsView
            {
                DataContext = settingsViewModel
            };
            
            // Navigate to the settings view
            await Task.Run(() => _navigationService.NavigateTo(settingsView)).ConfigureAwait(false);
            
            Logger.LogInformation("Navigated to Settings view");
            StatusText = "Settings opened";
        }
        catch (Exception ex)
        {
            Logger.LogError(ex, "Failed to open Settings view");
            StatusText = "Failed to open settings";
        }
    }

    /// <summary>
    /// Opens the advanced settings form
    /// </summary>
    [RelayCommand]
    private async Task OpenAdvancedSettingsAsync()
    {
        try
        {
            // Get SettingsViewModel from DI container
            var SettingsViewModel = Program.GetService<SettingsViewModel>();
            
            // Create SettingsView with the ViewModel
            var SettingsView = new Views.SettingsView
            {
                DataContext = SettingsViewModel
            };
            
            // Navigate to the advanced settings view
            await Task.Run(() => _navigationService.NavigateTo(SettingsView)).ConfigureAwait(false);
            
            Logger.LogInformation("Navigated to Advanced Settings form");
            StatusText = "Advanced Settings opened";
        }
        catch (Exception ex)
        {
            Logger.LogError(ex, "Failed to open Advanced Settings form");
            StatusText = "Failed to open advanced settings";
        }
    }

    /// <summary>
    /// Exits the application after confirming with user if needed
    /// </summary>
    [RelayCommand]
    private void Exit()
    {
        try
        {
            Logger.LogInformation("Application exit requested");
            Environment.Exit(0);
        }
        catch (Exception ex)
        {
            Logger.LogError(ex, "Error during application exit");
            Environment.Exit(1);
        }
    }

    /// <summary>
    /// Opens the personal history view
    /// </summary>
    [RelayCommand]
    private void OpenPersonalHistory()
    {
        try
        {
            Logger.LogInformation("Personal history requested - switching to status display");
            StatusText = "Personal history functionality available in transaction history";
        }
        catch (Exception ex)
        {
            Logger.LogError(ex, "Error opening personal history");
            StatusText = "Error opening personal history";
        }
    }

    /// <summary>
    /// Refreshes the current tab's data
    /// </summary>
    [RelayCommand]
    private void Refresh()
    {
        switch (SelectedTabIndex)
        {
            case 0: // Inventory Tab
                try
                {
                    // Refresh inventory by clearing the form
                    InventoryTabViewModel.SelectedPart = "";
                    InventoryTabViewModel.SelectedOperation = "";
                    InventoryTabViewModel.Quantity = 0;
                    InventoryTabViewModel.SelectedLocation = "";
                    InventoryTabViewModel.Notes = "";
                    StatusText = "Inventory refreshed";
                }
                catch (Exception ex)
                {
                    Logger.LogError(ex, "Error refreshing inventory tab");
                    StatusText = "Error refreshing inventory";
                }
                break;
            case 1: // Remove Tab
                if (IsAdvancedRemoveMode)
                {
                    if (AdvancedRemoveViewModel.LoadDataCommand.CanExecute(null))
                        AdvancedRemoveViewModel.LoadDataCommand.Execute(null);
                }
                else
                {
                    if (RemoveItemViewModel.SearchCommand.CanExecute(null))
                        RemoveItemViewModel.SearchCommand.Execute(null);
                }
                break;
            case 2: // Transfer Tab
                if (TransferItemViewModel.ExecuteSearchCommand.CanExecute(null))
                    TransferItemViewModel.ExecuteSearchCommand.Execute(null);
                break;
        }
    }

    /// <summary>
    /// Cancels the current operation in the active tab
    /// </summary>
    [RelayCommand]
    private void Cancel()
    {
        try
        {
            switch (SelectedTabIndex)
            {
                case 0: // Inventory Tab
                    InventoryTabViewModel.SelectedPart = "";
                    InventoryTabViewModel.SelectedOperation = "";
                    InventoryTabViewModel.Quantity = 0;
                    InventoryTabViewModel.SelectedLocation = "";
                    InventoryTabViewModel.Notes = "";
                    StatusText = "Inventory form reset";
                    break;
                case 1: // Remove Tab
                    // Note: Would need to access RemoveItemViewModel properties to reset
                    StatusText = "Remove operation cancelled";
                    break;
                case 2: // Transfer Tab  
                    // Note: Would need to access TransferItemViewModel properties to reset
                    StatusText = "Transfer operation cancelled";
                    break;
                default:
                    StatusText = "Operation cancelled";
                    break;
            }
        }
        catch (Exception ex)
        {
            Logger.LogError(ex, "Error cancelling operation");
            StatusText = "Error cancelling operation";
        }
    }

    /// <summary>
    /// Shows the about dialog
    /// </summary>
    [RelayCommand]
    private void OpenAbout()
    {
        try
        {
            Logger.LogInformation("About MTM WIP Application - Version information requested");
            StatusText = "MTM WIP Application - Manufacturing Inventory Management";
        }
        catch (Exception ex)
        {
            Logger.LogError(ex, "Error opening about dialog");
            StatusText = "Error opening about information";
        }
    }

    /// <summary>
    /// Toggles the advanced panel visibility
    /// </summary>
    [RelayCommand]
    private void ToggleAdvancedPanel()
    {
        IsAdvancedPanelVisible = !IsAdvancedPanelVisible;
    }

    /// <summary>
    /// Toggles the quick actions panel expansion
    /// </summary>
    [RelayCommand]
    private void ToggleQuickActionsPanel()
    {
        IsQuickActionsPanelExpanded = !IsQuickActionsPanelExpanded;
    }

    /// <summary>
    /// Switches the inventory tab to advanced mode
    /// </summary>
    [RelayCommand]
    private void SwitchToAdvancedInventory()
    {
        IsAdvancedInventoryMode = true;
        UpdateInventoryContent();
        StatusText = "Advanced Inventory Mode";
        Logger.LogInformation("Switched to Advanced Inventory Mode");
    }

    /// <summary>
    /// Switches the inventory tab to normal mode
    /// </summary>
    [RelayCommand]
    private void SwitchToNormalInventory()
    {
        IsAdvancedInventoryMode = false;
        UpdateInventoryContent();
        StatusText = "Normal Inventory Mode";
        Logger.LogInformation("Switched to Normal Inventory Mode");
    }

    /// <summary>
    /// Switches the remove tab to advanced mode
    /// </summary>
    [RelayCommand]
    private void SwitchToAdvancedRemove()
    {
        IsAdvancedRemoveMode = true;
        UpdateRemoveContent();
        StatusText = "Advanced Remove Mode";
        Logger.LogInformation("Switched to Advanced Remove Mode");
    }

    /// <summary>
    /// Switches the remove tab to normal mode
    /// </summary>
    [RelayCommand]
    private void SwitchToNormalRemove()
    {
        IsAdvancedRemoveMode = false;
        UpdateRemoveContent();
        StatusText = "Normal Remove Mode";
        Logger.LogInformation("Switched to Normal Remove Mode");
    }

    #endregion

    private void HandleTabModeResets(int tabIndex)
    {
        // Reset to normal mode when switching away from tabs
        if (tabIndex != 0 && IsAdvancedInventoryMode)
        {
            // Reset to normal inventory mode when switching away from inventory tab
            IsAdvancedInventoryMode = false;
            UpdateInventoryContent();
        }
        if (tabIndex != 1 && IsAdvancedRemoveMode)
        {
            // Reset to normal remove mode when switching away from remove tab
            IsAdvancedRemoveMode = false;
            UpdateRemoveContent();
        }
    }

<<<<<<< HEAD
    private async void OnInventoryItemSaved(object? sender, InventorySavedEventArgs e)
    {
        try
        {
            // Update QuickButtons with new inventory item using the available method
            await QuickButtonsViewModel.AddQuickButtonFromOperationAsync(
                e.PartId,
                e.Operation,
                e.Quantity
            );
            StatusText = $"Item saved and added to quick actions: {e.PartId}";
        }
        catch (Exception ex)
        {
            Logger.LogError(ex, "Error updating QuickButtons after inventory save");
            StatusText = "Item saved successfully";
        }
=======
    private void OnInventoryItemSaved(object? sender, InventorySavedEventArgs e)
    {
        // Update status
        StatusText = $"Item saved: {e.PartId} ({e.Quantity} units)";
        
        // Update QuickButtons and Session Transaction History
        Task.Run(async () =>
        {
            try
            {
                // Add a small delay to ensure database transaction is fully committed
                await Task.Delay(500);
                
                // Refresh QuickButtons to show the latest transaction
                await QuickButtonsViewModel.LoadLast10TransactionsAsync();
                
                // Add to session transaction history (in-memory, current session only)
                QuickButtonsViewModel.AddSessionTransaction(
                    partId: e.PartId,
                    operation: e.Operation ?? "Unknown",
                    location: e.Location ?? "Unknown",
                    quantity: e.Quantity,
                    transactionType: DetermineTransactionType(e),
                    user: _applicationState.CurrentUser ?? Environment.UserName,
                    notes: e.Notes ?? ""
                );
                
                Logger.LogInformation("Updated QuickButtons and added session transaction: Part={PartId}, Quantity={Quantity}, Operation={Operation}", 
                    e.PartId, e.Quantity, e.Operation);
            }
            catch (Exception ex)
            {
                Logger.LogError(ex, "Failed to update QuickButtons and session history after inventory save");
            }
        });
    }

    /// <summary>
    /// Determines the transaction type based on the inventory event arguments
    /// </summary>
    private string DetermineTransactionType(InventorySavedEventArgs e)
    {
        // For now, assume all inventory saves are "IN" transactions
        // This can be enhanced later based on business logic or event properties
        return "IN";
>>>>>>> 83855052
    }

    private void OnPanelToggleRequested(object? sender, EventArgs e)
    {
        IsAdvancedPanelVisible = !IsAdvancedPanelVisible;
    }

    private void OnQuickActionExecuted(object? sender, QuickActionExecutedEventArgs e)
    {
        Logger.LogDebug("OnQuickActionExecuted event handler triggered - Sender: {SenderType}, PartId: {PartId}, Operation: {Operation}, Quantity: {Quantity}", 
            sender?.GetType().Name ?? "null", e.PartId, e.Operation, e.Quantity);
        
        try
        {
            // Populate appropriate tab fields with QuickButton data based on current tab
            Logger.LogInformation("Processing quick action for tab {TabIndex}: {Operation} - {PartId} ({Quantity} units)", 
                SelectedTabIndex, e.Operation, e.PartId, e.Quantity);
                
            switch (SelectedTabIndex)
            {
                case 0: // Inventory Tab
                    Logger.LogDebug("Populating Inventory tab with quick action data");
                    InventoryTabViewModel.SelectedPart = e.PartId;
                    InventoryTabViewModel.SelectedOperation = e.Operation;
                    InventoryTabViewModel.Quantity = e.Quantity;
                    InventoryTabViewModel.QuantityText = e.Quantity.ToString(); // Set the text binding property
                    
                    // Force validation update after programmatically setting values
                    TriggerInventoryValidationUpdate();
                    break;
                case 1: // Remove Tab
                    Logger.LogDebug("Populating Remove tab with quick action data - Advanced mode: {IsAdvanced}", IsAdvancedRemoveMode);
                    if (IsAdvancedRemoveMode)
                    {
                        // Populate Advanced Remove text filters for wildcard search
                        AdvancedRemoveViewModel.FilterPartIDText = e.PartId;
                        AdvancedRemoveViewModel.FilterOperation = e.Operation;
                        // Note: Advanced Remove doesn't use quantity directly but could pre-filter
                    }
                    else
                    {
                        RemoveItemViewModel.SelectedPart = e.PartId;
                        RemoveItemViewModel.SelectedOperation = e.Operation;
                    }
                    break;
                case 2: // Transfer Tab
                    Logger.LogDebug("Populating Transfer tab with quick action data");
                    TransferItemViewModel.SelectedPart = e.PartId;
                    TransferItemViewModel.SelectedOperation = e.Operation;
                    TransferItemViewModel.TransferQuantity = e.Quantity;
                    break;
                default:
                    Logger.LogWarning("Unknown tab index {TabIndex} in quick action handler", SelectedTabIndex);
                    break;
            }
            
            StatusText = $"Quick action: {e.Operation} - {e.PartId} ({e.Quantity} units)";
            Logger.LogInformation("Quick action processed successfully and status updated");
        }
        catch (Exception ex)
        {
            Logger.LogError(ex, "Error processing quick action: {Operation} - {PartId} ({Quantity} units)", e.Operation, e.PartId, e.Quantity);
            StatusText = "Error processing quick action";
        }
    }

<<<<<<< HEAD
    private async void OnItemsRemoved(object? sender, ItemsRemovedEventArgs e)
=======
    /// <summary>
    /// Triggers validation updates for the inventory form after programmatically setting values.
    /// This ensures that error highlighting is cleared and LostFocus events are triggered.
    /// After QuickButton data is populated, focuses on Location field for user to complete entry.
    /// </summary>
    private void TriggerInventoryValidationUpdate()
    {
        try
        {
            Logger.LogDebug("Triggering inventory validation update after QuickButton population");
            
            // Call the InventoryTabViewModel's validation refresh method
            // This will update all validation properties and clear error states
            InventoryTabViewModel.RefreshValidationState();
            
            // Trigger LostFocus events on the TextBoxes to ensure proper validation
            // and SuggestionOverlay behavior is triggered (without cursor placement)
            var fieldsToTrigger = new List<string> { "PartId", "Operation", "Quantity" };
            var lostFocusArgs = new TriggerLostFocusEventArgs(fieldsToTrigger, 0, 50); // 50ms delay between fields
            
            TriggerLostFocusRequested?.Invoke(this, lostFocusArgs);
            
            // Add delay before focusing Location to ensure LostFocus events complete
            _ = Task.Run(async () =>
            {
                await Task.Delay(300); // Wait for LostFocus events to complete
                
                // After validation triggers, focus on Location field for user to complete entry
                var focusArgs = new TriggerLostFocusEventArgs(new List<string> { "Location" }, 0, 0, focusOnly: true);
                TriggerLostFocusRequested?.Invoke(this, focusArgs);
            });
            
            Logger.LogDebug("Inventory validation update, LostFocus triggers, and Location focus completed");
        }
        catch (Exception ex)
        {
            Logger.LogError(ex, "Error triggering inventory validation update");
        }
    }

    private void OnInventoryValidationLostFocusRequested(object? sender, EventArgs e)
    {
        try
        {
            Logger.LogDebug("OnInventoryValidationLostFocusRequested event handler triggered - triggering LostFocus for validation");
            
            // Trigger LostFocus events on all relevant fields to restore error highlighting
            var fieldsToTrigger = new List<string> { "PartId", "Operation", "Quantity", "Location" };
            var lostFocusArgs = new TriggerLostFocusEventArgs(fieldsToTrigger, 0, 50); // 50ms delay between fields
            
            TriggerLostFocusRequested?.Invoke(this, lostFocusArgs);
            
            // Add delay before focusing PartID to ensure all LostFocus events complete
            _ = Task.Run(async () =>
            {
                await Task.Delay(450); // Wait for all LostFocus events to complete (4 fields * 50ms + buffer)
                
                // After validation triggers, focus on PartID field for user to start fresh entry
                var focusArgs = new TriggerLostFocusEventArgs("PartId", 0, focusOnly: true);
                TriggerLostFocusRequested?.Invoke(this, focusArgs);
            });
            
            Logger.LogDebug("Validation LostFocus triggers and PartID focus completed for Reset operation");
        }
        catch (Exception ex)
        {
            Logger.LogError(ex, "Error in OnInventoryValidationLostFocusRequested");
        }
    }

    private void OnItemsRemoved(object? sender, ItemsRemovedEventArgs e)
>>>>>>> 83855052
    {
        Logger.LogDebug("OnItemsRemoved event handler triggered - Sender: {SenderType}, Items count: {ItemCount}", 
            sender?.GetType().Name ?? "null", e.RemovedItems.Count);
        
        try
        {
            // Update status with removal information
            var totalQuantity = e.TotalQuantityRemoved;
            var itemCount = e.RemovedItems.Count;
            StatusText = $"Removed: {itemCount} item(s), {totalQuantity} total quantity";
            
            Logger.LogInformation("Items removed successfully: {ItemCount} items, {TotalQuantity} total quantity", 
                itemCount, totalQuantity);
                
            // Log details of removed items for debugging
            foreach (var item in e.RemovedItems)
            {
                Logger.LogDebug("Removed item: {PartId} - {Operation} ({Quantity} units) from {Location}", 
                    item.PartId, item.Operation, item.Quantity, item.Location);
            }
            
            // Update QuickButtons with removed items information
            try
            {
                await QuickButtonsViewModel.RefreshButtonsCommand.ExecuteAsync(null);
            }
            catch (Exception refreshEx)
            {
                Logger.LogWarning(refreshEx, "Failed to refresh QuickButtons after item removal");
            }
        }
        catch (Exception ex)
        {
            Logger.LogError(ex, "Error in OnItemsRemoved event handler");
            StatusText = "Error processing item removal";
        }
    }

    private async void OnItemsTransferred(object? sender, ItemsTransferredEventArgs e)
    {
        Logger.LogDebug("OnItemsTransferred event handler triggered - Sender: {SenderType}, PartId: {PartId}", 
            sender?.GetType().Name ?? "null", e.PartId);
        
        try
        {
            // Update status with transfer information
            StatusText = $"Transferred: {e.TransferredQuantity} units of {e.PartId} from {e.FromLocation} to {e.ToLocation}";
            
            Logger.LogInformation("Items transferred successfully: {Quantity} units of {PartId} from {FromLocation} to {ToLocation}", 
                e.TransferredQuantity, e.PartId, e.FromLocation, e.ToLocation);
            
            // Update QuickButtons with transfer information for future quick actions
            try
            {
                await QuickButtonsViewModel.AddQuickButtonFromOperationAsync(
                    e.PartId, 
                    e.Operation ?? "TRANSFER", 
                    e.TransferredQuantity
                );
            }
            catch (Exception quickButtonsEx)
            {
                Logger.LogWarning(quickButtonsEx, "Failed to update QuickButtons with transfer information");
            }
        }
        catch (Exception ex)
        {
            Logger.LogError(ex, "Error in OnItemsTransferred event handler");
            StatusText = "Error processing item transfer";
        }
    }

    private void OnAdvancedRemovalRequested(object? sender, EventArgs e)
    {
        // Switch to Advanced Remove Mode
        SwitchToAdvancedRemoveCommand.Execute(null);
        Logger.LogInformation("Advanced removal features requested - switching to Advanced Remove Mode");
    }

    /// <summary>
    /// Handles property changes from ApplicationStateService to update MainView progress
    /// This enables centralized progress communication from child ViewModels
    /// </summary>
    private void OnApplicationStateChanged(object? sender, PropertyChangedEventArgs e)
    {
        if (e.PropertyName == nameof(IApplicationStateService.ProgressValue))
        {
            ProgressValue = _applicationState.ProgressValue;
        }
        else if (e.PropertyName == nameof(IApplicationStateService.StatusText))
        {
            StatusText = _applicationState.StatusText;
        }
    }

    private void OnTabSelectionChanged(int tabIndex)
    {
        Logger.LogDebug("OnTabSelectionChanged triggered - Previous tab: {PreviousTab}, New tab: {NewTab}", 
            SelectedTabIndex, tabIndex);
        
        try
        {
            switch (tabIndex)
            {
                case 0: // Inventory Tab
                    StatusText = IsAdvancedInventoryMode ? "Advanced Inventory Entry" : "Inventory Entry";
                    Logger.LogInformation("Switched to Inventory tab - Mode: {Mode}", 
                        IsAdvancedInventoryMode ? "Advanced" : "Normal");
                    break;
                case 1: // Remove Tab
                    StatusText = IsAdvancedRemoveMode ? "Advanced Inventory Removal" : "Inventory Removal";
                    Logger.LogInformation("Switched to Remove tab - Mode: {Mode}", 
                        IsAdvancedRemoveMode ? "Advanced" : "Normal");
                    
                    // Load data when switching to Remove tab
                    if (IsAdvancedRemoveMode)
                    {
                        Logger.LogDebug("Loading data for Advanced Remove mode");
                        if (AdvancedRemoveViewModel.LoadDataCommand.CanExecute(null))
                        {
                            AdvancedRemoveViewModel.LoadDataCommand.Execute(null);
                            Logger.LogDebug("Advanced Remove LoadDataCommand executed");
                        }
                        else
                        {
                            Logger.LogWarning("Advanced Remove LoadDataCommand cannot execute");
                        }
                    }
                    else
                    {
                        Logger.LogDebug("Loading data for Normal Remove mode");
                        if (RemoveItemViewModel.LoadDataCommand.CanExecute(null))
                        {
                            RemoveItemViewModel.LoadDataCommand.Execute(null);
                            Logger.LogDebug("Normal Remove LoadDataCommand executed");
                        }
                        else
                        {
                            Logger.LogWarning("Normal Remove LoadDataCommand cannot execute");
                        }
                    }
                    break;
                case 2: // Transfer Tab
                    StatusText = "Inventory Transfer";
                    Logger.LogInformation("Switched to Transfer tab");
                    
                    // Load data when switching to Transfer tab
                    Logger.LogDebug("Loading data for Transfer tab");
                    // Transfer ViewModel will load data when needed
                    Logger.LogDebug("Transfer tab activated - data will load on demand");
                    break;
                default:
                    StatusText = "Ready";
                    Logger.LogWarning("Unknown tab index selected: {TabIndex}", tabIndex);
                    break;
            }
            
            Logger.LogInformation("Tab selection change completed successfully for index: {TabIndex}", tabIndex);
        }
        catch (Exception ex)
        {
            Logger.LogError(ex, "Error in OnTabSelectionChanged for tab: {TabIndex}", tabIndex);
            StatusText = "Error switching tabs";
        }
    }

    /// <summary>
    /// Updates the inventory tab content based on current mode (normal vs advanced)
    /// </summary>
    private void UpdateInventoryContent()
    {
        if (IsAdvancedInventoryMode)
        {
            // Switch to Advanced Inventory View
            InventoryContent = new Views.AdvancedInventoryView
            {
                DataContext = AdvancedInventoryViewModel
            };
        }
        else
        {
            // Switch to Normal Inventory View - pass service provider for proper DI
            InventoryContent = new Views.InventoryTabView(_serviceProvider)
            {
                DataContext = InventoryTabViewModel
            };
        }
    }

    /// <summary>
    /// Updates the remove tab content based on current mode (normal vs advanced)
    /// </summary>
    private void UpdateRemoveContent()
    {
        if (IsAdvancedRemoveMode)
        {
            // Switch to Advanced Remove View
            RemoveContent = new Views.AdvancedRemoveView
            {
                DataContext = AdvancedRemoveViewModel
            };
        }
        else
        {
            // Switch to Normal Remove View
            RemoveContent = new Views.RemoveTabView
            {
                DataContext = RemoveItemViewModel
            };
        }
    }

    /// <summary>
    /// Handles the Advanced Entry command from the normal inventory tab
    /// </summary>
    public void OnAdvancedEntryRequested()
    {
        SwitchToAdvancedInventoryCommand.Execute(null);
    }

    #region Connection Status Management

    /// <summary>
    /// Timer event handler for periodic connection status checks
    /// </summary>
    private async void OnConnectionCheckTimerElapsed(object? sender, System.Timers.ElapsedEventArgs e)
    {
        await CheckConnectionStatusAsync();
    }

    /// <summary>
    /// Checks the database connection status and updates the UI properties
    /// </summary>
    private async Task CheckConnectionStatusAsync()
    {
        try
        {
            var isConnected = await _databaseService.TestConnectionAsync();
            
            await Avalonia.Threading.Dispatcher.UIThread.InvokeAsync(() =>
            {
                if (isConnected)
                {
                    ConnectionStatus = "Connected";
                    ConnectionStrength = 100; // Full strength when connected
                    ConnectionSignalBarWidth = 80; // Wide bar for good connection
                    ConnectionStatusBrush = "MTM_Shared_Logic.SuccessBrush"; // Green for connected
                    Logger.LogDebug("Database connection status: Connected");
                }
                else
                {
                    ConnectionStatus = "Disconnected";
                    ConnectionStrength = 0; // No strength when disconnected
                    ConnectionSignalBarWidth = 30; // Narrow bar for no connection
                    ConnectionStatusBrush = "MTM_Shared_Logic.ErrorBrush"; // Red for disconnected
                    Logger.LogDebug("Database connection status: Disconnected");
                }
            });
        }
        catch (Exception ex)
        {
            Logger.LogError(ex, "Error checking database connection status");
            
            await Avalonia.Threading.Dispatcher.UIThread.InvokeAsync(() =>
            {
                ConnectionStatus = "Error";
                ConnectionStrength = 25; // Low strength for error state
                ConnectionSignalBarWidth = 50; // Medium bar for error state
                ConnectionStatusBrush = "MTM_Shared_Logic.WarningBrush"; // Orange for error
            });
        }
    }

    /// <summary>
    /// Manual refresh of connection status (can be called from UI)
    /// </summary>
    [RelayCommand]
    private async Task RefreshConnectionStatus()
    {
        await CheckConnectionStatusAsync();
        StatusText = $"Connection status refreshed: {ConnectionStatus}";
    }

    #endregion

    #region Resource Management

    /// <summary>
    /// Releases resources used by the MainViewViewModel
    /// </summary>
    /// <param name="disposing">True if disposing, false if finalizing</param>
    protected override void Dispose(bool disposing)
    {
        if (disposing)
        {
            try
            {
                // Dispose connection check timer
                if (_connectionCheckTimer != null)
                {
                    _connectionCheckTimer.Stop();
                    _connectionCheckTimer.Elapsed -= OnConnectionCheckTimerElapsed;
                    _connectionCheckTimer.Dispose();
                }

                // Unsubscribe from events to prevent memory leaks
                if (_applicationState != null)
                {
                    _applicationState.PropertyChanged -= OnApplicationStateChanged;
                }

                if (AdvancedInventoryViewModel != null)
                {
                    AdvancedInventoryViewModel.BackToNormalRequested -= (sender, e) => SwitchToNormalInventory();
                }

                if (AdvancedRemoveViewModel != null)
                {
                    AdvancedRemoveViewModel.BackToNormalRequested -= (sender, e) => SwitchToNormalRemove();
                }

                if (QuickButtonsViewModel != null)
                {
                    QuickButtonsViewModel.QuickActionExecuted -= OnQuickActionExecuted;
                }

                if (InventoryTabViewModel != null)
                {
                    InventoryTabViewModel.SaveCompleted -= OnInventoryItemSaved;
                    InventoryTabViewModel.PanelToggleRequested -= OnPanelToggleRequested;
                }

                if (RemoveItemViewModel != null)
                {
                    RemoveItemViewModel.PanelToggleRequested -= OnPanelToggleRequested;
                    RemoveItemViewModel.AdvancedRemovalRequested -= OnAdvancedRemovalRequested;
                }

                if (InventoryTabViewModel != null)
                {
                    InventoryTabViewModel.SaveCompleted -= OnInventoryItemSaved;
                    InventoryTabViewModel.AdvancedEntryRequested -= (sender, e) => OnAdvancedEntryRequested();
                    InventoryTabViewModel.TriggerValidationLostFocus -= OnInventoryValidationLostFocusRequested;
                }

                if (TransferItemViewModel != null)
                {
                    TransferItemViewModel.ItemsTransferred -= OnItemsTransferred;
                    TransferItemViewModel.PanelToggleRequested -= OnPanelToggleRequested;
                }

                Logger.LogInformation("MainViewViewModel resources disposed successfully");
            }
            catch (Exception ex)
            {
                Logger.LogError(ex, "Error during MainViewViewModel disposal");
            }
        }

        // Call base class disposal
        base.Dispose(disposing);
    }

    #endregion

}<|MERGE_RESOLUTION|>--- conflicted
+++ resolved
@@ -119,14 +119,10 @@
     private string _statusText = "Ready";
 
     /// <summary>
-    /// Gets or sets whether the development menu is visible based on build configuration
-    /// </summary>
-    [ObservableProperty]
-#if DEBUG
-    private bool _showDevelopmentMenu = true;
-#else
-    private bool _showDevelopmentMenu = false;
-#endif
+    /// Gets or sets whether the development menu is visible
+    /// </summary>
+    [ObservableProperty]
+    private bool _showDevelopmentMenu = true; // TODO: Bind to build config/environment
 
     /// <summary>
     /// Gets the toggle text for the advanced panel button
@@ -226,18 +222,13 @@
 
         // Wire up events for inter-component communication
         InventoryTabViewModel.SaveCompleted += OnInventoryItemSaved;
-<<<<<<< HEAD
-        InventoryTabViewModel.AdvancedEntryRequested += (sender, e) => OnAdvancedEntryRequested();
-        InventoryTabViewModel.PanelToggleRequested += OnPanelToggleRequested;
-=======
         // InventoryTabViewModel.PanelToggleRequested += OnPanelToggleRequested;
         InventoryTabViewModel.AdvancedEntryRequested += (sender, e) => OnAdvancedEntryRequested();
         InventoryTabViewModel.TriggerValidationLostFocus += OnInventoryValidationLostFocusRequested;
->>>>>>> 83855052
         QuickButtonsViewModel.QuickActionExecuted += OnQuickActionExecuted;
         
-        // Wire up RemoveTab events
-        RemoveItemViewModel.ItemsRemoved += OnItemsRemoved;
+        // Wire up RemoveTab events (TODO: Implement events in ViewModels)
+        // RemoveItemViewModel.ItemsRemoved += OnItemsRemoved;
         RemoveItemViewModel.PanelToggleRequested += OnPanelToggleRequested;
         RemoveItemViewModel.AdvancedRemovalRequested += OnAdvancedRemovalRequested;
 
@@ -312,21 +303,12 @@
     }
 
     /// <summary>
-    /// Exits the application after confirming with user if needed
+    /// Exits the application
     /// </summary>
     [RelayCommand]
     private void Exit()
     {
-        try
-        {
-            Logger.LogInformation("Application exit requested");
-            Environment.Exit(0);
-        }
-        catch (Exception ex)
-        {
-            Logger.LogError(ex, "Error during application exit");
-            Environment.Exit(1);
-        }
+        // TODO: Exit app
     }
 
     /// <summary>
@@ -335,16 +317,7 @@
     [RelayCommand]
     private void OpenPersonalHistory()
     {
-        try
-        {
-            Logger.LogInformation("Personal history requested - switching to status display");
-            StatusText = "Personal history functionality available in transaction history";
-        }
-        catch (Exception ex)
-        {
-            Logger.LogError(ex, "Error opening personal history");
-            StatusText = "Error opening personal history";
-        }
+        // TODO: Open history
     }
 
     /// <summary>
@@ -356,21 +329,8 @@
         switch (SelectedTabIndex)
         {
             case 0: // Inventory Tab
-                try
-                {
-                    // Refresh inventory by clearing the form
-                    InventoryTabViewModel.SelectedPart = "";
-                    InventoryTabViewModel.SelectedOperation = "";
-                    InventoryTabViewModel.Quantity = 0;
-                    InventoryTabViewModel.SelectedLocation = "";
-                    InventoryTabViewModel.Notes = "";
-                    StatusText = "Inventory refreshed";
-                }
-                catch (Exception ex)
-                {
-                    Logger.LogError(ex, "Error refreshing inventory tab");
-                    StatusText = "Error refreshing inventory";
-                }
+                // TODO: Refresh inventory tab
+                StatusText = "Refreshing inventory...";
                 break;
             case 1: // Remove Tab
                 if (IsAdvancedRemoveMode)
@@ -392,41 +352,12 @@
     }
 
     /// <summary>
-    /// Cancels the current operation in the active tab
+    /// Cancels the current operation
     /// </summary>
     [RelayCommand]
     private void Cancel()
     {
-        try
-        {
-            switch (SelectedTabIndex)
-            {
-                case 0: // Inventory Tab
-                    InventoryTabViewModel.SelectedPart = "";
-                    InventoryTabViewModel.SelectedOperation = "";
-                    InventoryTabViewModel.Quantity = 0;
-                    InventoryTabViewModel.SelectedLocation = "";
-                    InventoryTabViewModel.Notes = "";
-                    StatusText = "Inventory form reset";
-                    break;
-                case 1: // Remove Tab
-                    // Note: Would need to access RemoveItemViewModel properties to reset
-                    StatusText = "Remove operation cancelled";
-                    break;
-                case 2: // Transfer Tab  
-                    // Note: Would need to access TransferItemViewModel properties to reset
-                    StatusText = "Transfer operation cancelled";
-                    break;
-                default:
-                    StatusText = "Operation cancelled";
-                    break;
-            }
-        }
-        catch (Exception ex)
-        {
-            Logger.LogError(ex, "Error cancelling operation");
-            StatusText = "Error cancelling operation";
-        }
+        // TODO: Cancel current operation
     }
 
     /// <summary>
@@ -435,16 +366,7 @@
     [RelayCommand]
     private void OpenAbout()
     {
-        try
-        {
-            Logger.LogInformation("About MTM WIP Application - Version information requested");
-            StatusText = "MTM WIP Application - Manufacturing Inventory Management";
-        }
-        catch (Exception ex)
-        {
-            Logger.LogError(ex, "Error opening about dialog");
-            StatusText = "Error opening about information";
-        }
+        // TODO: Show about dialog
     }
 
     /// <summary>
@@ -532,25 +454,6 @@
         }
     }
 
-<<<<<<< HEAD
-    private async void OnInventoryItemSaved(object? sender, InventorySavedEventArgs e)
-    {
-        try
-        {
-            // Update QuickButtons with new inventory item using the available method
-            await QuickButtonsViewModel.AddQuickButtonFromOperationAsync(
-                e.PartId,
-                e.Operation,
-                e.Quantity
-            );
-            StatusText = $"Item saved and added to quick actions: {e.PartId}";
-        }
-        catch (Exception ex)
-        {
-            Logger.LogError(ex, "Error updating QuickButtons after inventory save");
-            StatusText = "Item saved successfully";
-        }
-=======
     private void OnInventoryItemSaved(object? sender, InventorySavedEventArgs e)
     {
         // Update status
@@ -596,7 +499,6 @@
         // For now, assume all inventory saves are "IN" transactions
         // This can be enhanced later based on business logic or event properties
         return "IN";
->>>>>>> 83855052
     }
 
     private void OnPanelToggleRequested(object? sender, EventArgs e)
@@ -663,9 +565,6 @@
         }
     }
 
-<<<<<<< HEAD
-    private async void OnItemsRemoved(object? sender, ItemsRemovedEventArgs e)
-=======
     /// <summary>
     /// Triggers validation updates for the inventory form after programmatically setting values.
     /// This ensures that error highlighting is cleared and LostFocus events are triggered.
@@ -737,7 +636,6 @@
     }
 
     private void OnItemsRemoved(object? sender, ItemsRemovedEventArgs e)
->>>>>>> 83855052
     {
         Logger.LogDebug("OnItemsRemoved event handler triggered - Sender: {SenderType}, Items count: {ItemCount}", 
             sender?.GetType().Name ?? "null", e.RemovedItems.Count);
@@ -759,15 +657,7 @@
                     item.PartId, item.Operation, item.Quantity, item.Location);
             }
             
-            // Update QuickButtons with removed items information
-            try
-            {
-                await QuickButtonsViewModel.RefreshButtonsCommand.ExecuteAsync(null);
-            }
-            catch (Exception refreshEx)
-            {
-                Logger.LogWarning(refreshEx, "Failed to refresh QuickButtons after item removal");
-            }
+            // TODO: Update QuickButtons or other components as needed
         }
         catch (Exception ex)
         {
@@ -776,7 +666,7 @@
         }
     }
 
-    private async void OnItemsTransferred(object? sender, ItemsTransferredEventArgs e)
+    private void OnItemsTransferred(object? sender, ItemsTransferredEventArgs e)
     {
         Logger.LogDebug("OnItemsTransferred event handler triggered - Sender: {SenderType}, PartId: {PartId}", 
             sender?.GetType().Name ?? "null", e.PartId);
@@ -789,19 +679,7 @@
             Logger.LogInformation("Items transferred successfully: {Quantity} units of {PartId} from {FromLocation} to {ToLocation}", 
                 e.TransferredQuantity, e.PartId, e.FromLocation, e.ToLocation);
             
-            // Update QuickButtons with transfer information for future quick actions
-            try
-            {
-                await QuickButtonsViewModel.AddQuickButtonFromOperationAsync(
-                    e.PartId, 
-                    e.Operation ?? "TRANSFER", 
-                    e.TransferredQuantity
-                );
-            }
-            catch (Exception quickButtonsEx)
-            {
-                Logger.LogWarning(quickButtonsEx, "Failed to update QuickButtons with transfer information");
-            }
+            // TODO: Update QuickButtons with transfer information for future quick actions
         }
         catch (Exception ex)
         {
@@ -1064,12 +942,6 @@
                     QuickButtonsViewModel.QuickActionExecuted -= OnQuickActionExecuted;
                 }
 
-                if (InventoryTabViewModel != null)
-                {
-                    InventoryTabViewModel.SaveCompleted -= OnInventoryItemSaved;
-                    InventoryTabViewModel.PanelToggleRequested -= OnPanelToggleRequested;
-                }
-
                 if (RemoveItemViewModel != null)
                 {
                     RemoveItemViewModel.PanelToggleRequested -= OnPanelToggleRequested;
