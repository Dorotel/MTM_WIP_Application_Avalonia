using System;
using System.Collections.Generic;
using System.Linq;
using Microsoft.Extensions.DependencyInjection;
using Microsoft.Extensions.DependencyInjection.Extensions;
using Microsoft.Extensions.Configuration;
using Microsoft.Extensions.Logging;
using MTM_WIP_Application_Avalonia.ViewModels.MainForm;
using MTM_WIP_Application_Avalonia.ViewModels;
using MTM_WIP_Application_Avalonia.ViewModels.SettingsForm;
using MTM_WIP_Application_Avalonia.Services;

namespace MTM_WIP_Application_Avalonia.Extensions;

/// <summary>
/// Extension methods for registering MTM services with dependency injection.
/// Simplified and clean service registration for the MTM WIP Application.
/// </summary>
public static class ServiceCollectionExtensions
{
    /// <summary>
    /// Adds all MTM services to the service collection.
    /// Clean, simple registration of only the services that exist and work.
    /// </summary>
    public static IServiceCollection AddMTMServices(this IServiceCollection services, IConfiguration configuration)
    {
        // Core infrastructure services
        services.TryAddSingleton<IConfigurationService, ConfigurationService>();
        services.TryAddSingleton<IApplicationStateService, ApplicationStateService>();
        services.TryAddSingleton<INavigationService, NavigationService>();
        
        // Logging services
        services.TryAddSingleton<IFileLoggingService, FileLoggingService>();
        services.AddLogging(builder =>
        {
            // Add custom file logging provider
            builder.Services.AddSingleton<ILoggerProvider>(serviceProvider =>
            {
                var fileLoggingService = serviceProvider.GetRequiredService<IFileLoggingService>();
                return new MTMFileLoggerProvider(fileLoggingService);
            });
        });
        
        // Theme and Settings services
        services.TryAddSingleton<IThemeService, ThemeService>();
        services.TryAddSingleton<ISettingsService, SettingsService>();
        
        // SettingsForm services
        services.TryAddSingleton<VirtualPanelManager>();
        services.TryAddSingleton<SettingsPanelStateManager>();
        
        // Database services - change to singleton for validation
        services.TryAddSingleton<IDatabaseService, DatabaseService>();
        
        // UI and Application services - change to singleton for validation
        services.TryAddSingleton<IQuickButtonsService, QuickButtonsService>();
        services.TryAddSingleton<IProgressService, ProgressService>();
        
        // Register SuggestionOverlay service - change to singleton for validation
        services.TryAddSingleton<ISuggestionOverlayService, SuggestionOverlayService>();
        
        // Register SuccessOverlay service - singleton for shared access across ViewModels
        services.TryAddSingleton<ISuccessOverlayService, SuccessOverlayService>();
        
        // Register Master Data service - singleton for shared access across ViewModels
        services.TryAddSingleton<IMasterDataService, MasterDataService>();
        
        // Register Focus Management service - singleton for application-wide focus management
        services.TryAddSingleton<IFocusManagementService, FocusManagementService>();
        
<<<<<<< HEAD
        // Register Print service - singleton for shared access across ViewModels
        services.TryAddSingleton<IPrintService, PrintService>();
=======
        // Register Remove service - singleton for centralized inventory removal business logic
        services.TryAddSingleton<IRemoveService, RemoveService>();
>>>>>>> 68d226c8
        
        // ViewModels - register only those that exist and compile
        services.TryAddTransient<MainWindowViewModel>();
        services.TryAddTransient<MainViewViewModel>();
        services.TryAddTransient<InventoryTabViewModel>();
        services.TryAddTransient<AdvancedRemoveViewModel>();
        services.TryAddTransient<AddItemViewModel>();
        services.TryAddTransient<RemoveItemViewModel>();
        services.TryAddTransient<TransferItemViewModel>();
        services.TryAddTransient<AdvancedInventoryViewModel>();
        services.TryAddTransient<QuickButtonsViewModel>();
        services.TryAddTransient<SettingsViewModel>();
        services.TryAddTransient<ThemeEditorViewModel>();
        
        // Print ViewModels
        services.TryAddTransient<PrintViewModel>();
        services.TryAddTransient<PrintLayoutControlViewModel>();
        
        // SettingsForm ViewModels
        services.TryAddTransient<SettingsViewModel>();
        services.TryAddTransient<DatabaseSettingsViewModel>();
        services.TryAddTransient<AddUserViewModel>();
        services.TryAddTransient<EditUserViewModel>();
        services.TryAddTransient<RemoveUserViewModel>();
        services.TryAddTransient<AddPartViewModel>();
        services.TryAddTransient<EditPartViewModel>();
        services.TryAddTransient<RemovePartViewModel>();
        services.TryAddTransient<AddOperationViewModel>();
        services.TryAddTransient<EditOperationViewModel>();
        services.TryAddTransient<RemoveOperationViewModel>();
        services.TryAddTransient<AddLocationViewModel>();
        services.TryAddTransient<EditLocationViewModel>();
        services.TryAddTransient<RemoveLocationViewModel>();
        services.TryAddTransient<AddItemTypeViewModel>();
        services.TryAddTransient<EditItemTypeViewModel>();
        services.TryAddTransient<RemoveItemTypeViewModel>();
        services.TryAddTransient<ThemeBuilderViewModel>();
        services.TryAddTransient<ShortcutsViewModel>();
        services.TryAddTransient<AboutViewModel>();
        
        // Additional SettingsForm ViewModels
        services.TryAddTransient<SystemHealthViewModel>();
        services.TryAddTransient<BackupRecoveryViewModel>();
        services.TryAddTransient<SecurityPermissionsViewModel>();

        return services;
    }

    /// <summary>
    /// Extension methods for TryAdd functionality to prevent duplicate registrations
    /// </summary>
    public static IServiceCollection TryAddTransient<TService>(this IServiceCollection services)
        where TService : class
    {
        if (!services.Any(x => x.ServiceType == typeof(TService)))
        {
            services.AddTransient<TService>();
        }
        return services;
    }

    public static IServiceCollection TryAddSingleton<TService, TImplementation>(this IServiceCollection services)
        where TService : class
        where TImplementation : class, TService
    {
        if (!services.Any(x => x.ServiceType == typeof(TService)))
        {
            services.AddSingleton<TService, TImplementation>();
        }
        return services;
    }

    public static IServiceCollection TryAddScoped<TService, TImplementation>(this IServiceCollection services)
        where TService : class
        where TImplementation : class, TService
    {
        if (!services.Any(x => x.ServiceType == typeof(TService)))
        {
            services.AddScoped<TService, TImplementation>();
        }
        return services;
    }

    /// <summary>
    /// Validates that all critical MTM services are properly registered.
    /// Only checks for services that actually exist.
    /// </summary>
    public static IServiceCollection ValidateMTMServices(this IServiceCollection services)
    {
        var requiredServices = new[]
        {
            typeof(IConfiguration),
            typeof(ILoggerFactory),
            typeof(IConfigurationService),
            typeof(IApplicationStateService),
            typeof(INavigationService),
            typeof(IThemeService),
            typeof(ISettingsService),
            typeof(IDatabaseService),
            typeof(IQuickButtonsService),
            typeof(IProgressService),
            typeof(ISuggestionOverlayService),
            typeof(IMasterDataService),
            typeof(IFileLoggingService),
            typeof(IFocusManagementService),
            typeof(IRemoveService)
        };

        var missingServices = requiredServices
            .Where(serviceType => !services.Any(x => x.ServiceType == serviceType))
            .Select(serviceType => serviceType.Name)
            .ToList();

        if (missingServices.Count > 0)
        {
            var errorMessage = $"Missing required services: {string.Join(", ", missingServices)}";
            throw new InvalidOperationException(errorMessage);
        }

        return services;
    }

    /// <summary>
    /// Tests service resolution at runtime to identify dependency issues.
    /// Only tests services that should actually exist.
    /// </summary>
    public static void ValidateRuntimeServices(this IServiceProvider serviceProvider)
    {
        var criticalServices = new[]
        {
            typeof(IConfigurationService),
            typeof(IApplicationStateService),
            typeof(INavigationService),
            typeof(IThemeService),
            typeof(ISettingsService),
            typeof(IDatabaseService),
            typeof(IQuickButtonsService),
            typeof(IProgressService),
            typeof(ISuggestionOverlayService),
            typeof(IMasterDataService),
            typeof(IFileLoggingService),
            typeof(IFocusManagementService),
            typeof(IRemoveService)
        };

        var failedServices = new List<string>();

        foreach (var serviceType in criticalServices)
        {
            try
            {
                var service = serviceProvider.GetRequiredService(serviceType);
                Console.WriteLine($"[VALIDATION-SUCCESS] {serviceType.Name} resolved successfully");
            }
            catch (Exception ex)
            {
                var errorDetail = $"{serviceType.Name}: {ex.Message}";
                failedServices.Add(errorDetail);
                Console.WriteLine($"[VALIDATION-ERROR] {errorDetail}");
            }
        }

        if (failedServices.Count > 0)
        {
            var errorMessage = $"Failed to resolve critical services:{Environment.NewLine}{string.Join(Environment.NewLine, failedServices)}";
            throw new InvalidOperationException(errorMessage);
        }
    }
}
<|MERGE_RESOLUTION|>--- conflicted
+++ resolved
@@ -68,13 +68,12 @@
         // Register Focus Management service - singleton for application-wide focus management
         services.TryAddSingleton<IFocusManagementService, FocusManagementService>();
         
-<<<<<<< HEAD
+
         // Register Print service - singleton for shared access across ViewModels
         services.TryAddSingleton<IPrintService, PrintService>();
-=======
+
         // Register Remove service - singleton for centralized inventory removal business logic
         services.TryAddSingleton<IRemoveService, RemoveService>();
->>>>>>> 68d226c8
         
         // ViewModels - register only those that exist and compile
         services.TryAddTransient<MainWindowViewModel>();
